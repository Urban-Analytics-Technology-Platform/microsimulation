--- conflicted
+++ resolved
@@ -7,45 +7,20 @@
 import microsimulation.utils as Utils
 import microsimulation.common as Common
 
-<<<<<<< HEAD
 class SequentialMicrosynthesis(Common.Base):
-=======
-def create_age_sex_marginal(mye, lad):
-  # TODO remove gender and age size hard-coding...
-  tmp = mye[mye.GEOGRAPHY_CODE==lad].drop("GEOGRAPHY_CODE", axis=1)
-  marginal = Utils.unlistify(tmp, ["GENDER", "AGE"], [2,86], "OBS_VALUE")
-  return marginal
-
-
-class SequentialMicrosynthesis:
->>>>>>> 56748668
   """
   Static microsimulation based on a sequence of microsyntheses
   Performs a sequence of static microsyntheses using census data as a seed populations and mid-year-estimates as marginal constraints
   This is the simplest microsimulation model and is intended as a comparison/calibration for Monte-Carlo based microsimulation
   """
 
-<<<<<<< HEAD
-  def __init__(self, region, resolution, cache_dir = "./cache"):
-    # self.data_api = Api.Nomisweb(cache_dir)
+  def __init__(self, region, resolution, cache_dir = "./cache", output_dir = "./data"):
 
-    # self.region = region
-    # # convert input string to enum
-    # self.resolution = resolution
     Common.Base.__init__(self, region, resolution, cache_dir)
-=======
-  def __init__(self, region, resolution, cache_dir = "./cache", output_dir = "./data"):
-    self.data_api = Api.Nomisweb(cache_dir)
 
     self.output_dir = output_dir
 
-    self.region = region
-    # convert input string to enum
-    self.resolution = resolution
->>>>>>> 56748668
-
     # (down)load the mid-year estimates 
-    # TODO why is e.g. City of London missing
     self.__get_mye_data()
 
     # (down)load the census 2011 tables
@@ -79,7 +54,7 @@
 
   def __microsynthesise(self, year, oaProp, ethProp): #LAD=self.region
 
-    age_sex = create_age_sex_marginal(self.mye[year], self.region) 
+    age_sex = Utils.create_age_sex_marginal(self.mye[year], self.region) 
 
     # convert proportions/probabilities to integer frequencies
     oa = hl.prob2IntFreq(oaProp, age_sex.sum())["freq"]
