"""
utility functions
"""

import argparse
import json
import numpy as np
import pandas as pd
import humanleague as hl


def get_config():
    parser = argparse.ArgumentParser(description="static sequential (population/household) microsimulation")

    parser.add_argument("-c", "--config", required=True, type=str, metavar="config-file", help="the model configuration file (json). See config/*_example.json")
    parser.add_argument("regions", type=str, nargs="+", metavar="LAD", help="ONS code for LAD (multiple LADs can be set).")

    args = parser.parse_args()

    with open(args.config) as config_file:
        params = json.load(config_file)
    # add the regions
    params["regions"] = args.regions
    return params


def relEqual(x, y, tol = 2**-26):
    """
    Simple test for relative equality of floating point within tolerance
    Default tolerance is sqrt double epsilon i.e. about 7.5 significant figures
    """
    if y == 0:
        return x == 0
    return abs(float(x) / float(y) - 1.) < tol


def create_age_sex_marginal(est, lad):
    """
    Generate age-by-sex marginal from estimated (MYE/SNPP) data
    """
    # TODO remove gender and age size hard-coding...
    tmp = est[est.GEOGRAPHY_CODE == lad].drop("GEOGRAPHY_CODE", axis=1)
    marginal = unlistify(tmp, ["GENDER", "C_AGE"], [2, 86], "OBS_VALUE")
    return marginal


# this is a copy-paste from household_microsynth
def unlistify(table, columns, sizes, values):
    """
    Converts an n-column table of counts into an n-dimensional array of counts
    """
    pivot = table.pivot_table(index=columns, values=values)
    # order must be same as column order above
    array = np.zeros(sizes, dtype=int)
    array[tuple(pivot.index.codes)] = pivot.values.flat
    return array


def listify(array, valuename, colnames):
    """
    converts a multidimensional numpy array into a pandas dataframe with colnames[0] referring to dimension 0, etc
    and valuecolumn containing the array values
    """
    multiindex = pd.MultiIndex.from_product([range(i) for i in array.shape])
    colmapping = {"level_"+str(i): colnames[i] for i in range(len(colnames))}

    return pd.DataFrame({valuename: pd.Series(index=multiindex, data=array.flatten())}).reset_index().rename(colmapping, axis=1)

# this is a copy-paste from household_microsynth
def remap(indices, mapping):
    """
    Converts array of index values back into category values
    """
    # values = []
    # for i in range(0, len(indices)):
    #   values.append(mapping[indices[i]])

    values = [mapping[indices[i]] for i in range(len(indices))]

    return values


def check_and_invert(columns, excluded):
    """
    Returns the subset of column names that is not in excluded
    """
    if isinstance(excluded, str):
        excluded = [excluded]

    included = columns.tolist()
    for exclude in excluded:
        if exclude in included:
            included.remove(exclude)
    return included


# TODO there is a lot of commonality in the 3 functions below
def cap_value(table, colname, maxval, sumcolname):
    """
    Aggregates values in column colname
    """
    table_under = table[table[colname] < maxval].copy()
    table_over = table[table[colname] >= maxval].copy().groupby(check_and_invert(table.columns.values, [colname, sumcolname]))[sumcolname].sum().reset_index()
    table_over[colname] = maxval

    return table_under.append(table_over, sort=False)


def adjust_mye_age(mye):
    """
    Makes mid-year estimate/snpp data conform with census age categories:
    - subtract 100 from age (so that "1" means under 1)
    - aggregate 86,87,88,89,90,91 into 86 (meaning 85+)
    """
    # keep track of some totals
    pop = mye.OBS_VALUE.sum()
    pop_m = mye[mye.GENDER == 1].OBS_VALUE.sum()
    pop_a = mye[mye.GEOGRAPHY_CODE == "E06000015"].OBS_VALUE.sum()

    # this modifies argument!
    mye.C_AGE -= 100

    mye_adj = mye[mye.C_AGE < 86].copy()
    mye_over85 = mye[mye.C_AGE > 85].copy()

    #print(myeOver85.head(12))

    agg86 = mye_over85.pivot_table(index=["GEOGRAPHY_CODE", "GENDER"], values="OBS_VALUE", aggfunc=sum)
    agg86["C_AGE"] = 86
    agg86 = agg86.reset_index()

    mye_adj = mye_adj.append(agg86, ignore_index=True, sort=False)

    # ensure the totals in the adjusted table match the originals (within precision)
    assert relEqual(mye_adj.OBS_VALUE.sum(), pop)
    assert relEqual(mye_adj[mye_adj.GENDER == 1].OBS_VALUE.sum(), pop_m)
    assert relEqual(mye_adj[mye_adj.GEOGRAPHY_CODE == "E06000015"].OBS_VALUE.sum(), pop_a)

    return mye_adj


def adjust_pp_age(pp):
    """
    Makes (s)npp data conform with census maximum categories:
    - aggregate 85,86,87,88,89,90 into 85 (meaning >=85)
    """
    # keep track of some totals
    pop = pp.OBS_VALUE.sum()
    pop_m = pp[pp.GENDER == 1].OBS_VALUE.sum()
    pop_a = pp[pp.GEOGRAPHY_CODE == "E06000015"].OBS_VALUE.sum()

    #pp.C_AGE += 1

    mye_adj = pp[pp.C_AGE < 85].copy()
    mye_over85 = pp[pp.C_AGE > 84].copy()

    #print(myeOver85.head(12))

    agg86 = mye_over85.pivot_table(index=["GEOGRAPHY_CODE", "GENDER", "PROJECTED_YEAR_NAME"], values="OBS_VALUE", aggfunc=sum)
    agg86["C_AGE"] = 85
    agg86 = agg86.reset_index()

    mye_adj = mye_adj.append(agg86, ignore_index=True, sort=False)

    # ensure the totals in the adjusted table match the originals (within precision)
    assert relEqual(mye_adj.OBS_VALUE.sum(), pop)
    assert relEqual(mye_adj[mye_adj.GENDER == 1].OBS_VALUE.sum(), pop_m)
    assert relEqual(mye_adj[mye_adj.GEOGRAPHY_CODE == "E06000015"].OBS_VALUE.sum(), pop_a)

    return mye_adj


def check_result(msynth):
    if isinstance(msynth, str):
        raise ValueError(msynth)
    elif not msynth["conv"]:
        print(msynth)
        raise ValueError("convergence failure")


def microsynthesise_seed(dc1117, dc2101, dc6206):
    """
    Microsynthesise a seed population from census data
    """
    n_geog = len(dc1117.GEOGRAPHY_CODE.unique())
    n_sex = 2 #len(dc1117.C_SEX.unique())
    n_age = len(dc1117.C_AGE.unique())
    cen11sa = unlistify(dc1117, ["GEOGRAPHY_CODE", "C_SEX", "C_AGE"], [n_geog, n_sex, n_age], "OBS_VALUE")
    n_eth = len(dc2101.C_ETHPUK11.unique())
    cen11se = unlistify(dc2101, ["GEOGRAPHY_CODE", "C_SEX", "C_ETHPUK11"], [n_geog, n_sex, n_eth], "OBS_VALUE")

    # TODO use microdata (national or perhaps regional) Mistral/persistent_data/seed_ASE_EW.csv
    # - requires unified age structure

    # microsynthesise these two into a 4D seed (if this has a lot of zeros can have big impact on microsim)
    print("Synthesising 2011 seed population...", end='')
    msynth = hl.qis([np.array([0, 1, 2]), np.array([0, 1, 3])], [cen11sa, cen11se])
    check_result(msynth)
    print("OK")
    return msynth["result"]


def year_sequence(start_year, end_year):
<<<<<<< HEAD
    """
    returns a sequence from start_year to end_year inclusive
    year_sequence(2001,2005) = [2001, 2002, 2003, 2004, 2005]
    year_sequence(2005,2001) = [2005, 2004, 2003, 2002, 2001]
    """
    if start_year == end_year:
        return [start_year]

    if start_year < end_year:
        return list(range(start_year, end_year + 1))

    return list(range(start_year, end_year - 1, -1))
=======
  """
  returns a sequence from start_year to end_year inclusive
  year_sequence(2001,2005) = [2001, 2002, 2003, 2004, 2005]
  year_sequence(2005,2001) = [2005, 2004, 2003, 2002, 2001]
  """
  if start_year == end_year:
    return [start_year]

  if start_year < end_year:
    return list(range(start_year, end_year + 1))

  return list(range(start_year, end_year - 1, -1))


def do_rescale(spenser_2018):

  pd_dir = "./persistent_data/"

  # Read in the oa lookup file to combine LSOAs into MSOAs
  oa_lookup = pd.read_csv(pd_dir + "OA_to_LSOA_to_MSOA_to_LAD_December_2017.csv", header=0)
  #oa_lookup = pd.read_csv("./persistent_data/OA_to_LSOA_to_MSOA_to_LAD_December_2017.csv", header=0)

  output = []
  for gender in range(1, 3):
    # gender: males == 1, females == 2

    # Split spenser data by gender (will add together at the end)
    spenser_split = spenser_2018.loc[spenser_2018['DC1117EW_C_SEX'] == gender]

    # Get the correct ONS file
    if gender == 1:
      ons = pd.read_csv(pd_dir + "males_lsoa_2018.csv")
    else:
      ons = pd.read_csv(pd_dir + "females_lsoa_2018.csv")

    # Calculate summary statistics about spenser that are required in rescale
    regions, ethtot, ethprop, num_ethgroups, prim_ethgroup = spenser_rescale_prep(spenser_split)

    # Reshape ONS data wide to long (and other things)
    ons_long = ons_rescale_prep(regions, ons, oa_lookup)

    # Do the rescale
    rescaled_ind = rescale(num_ethgroups, ons_long, ethprop, prim_ethgroup)

    # Reattach gender information
    rescaled_ind['DC1117EW_C_SEX'] = gender

    output.append(rescaled_ind)

  # Concatenate the resulting dataframes together (male and female)
  final = pd.concat(output)

  # Now need to sort by Area, Sex, and Age, and reattach a PID
  final.sort_values(by=['Area', 'DC1117EW_C_SEX', 'DC1117EW_C_AGE', 'DC2101EW_C_ETHPUK11'],
                    inplace=True,
                    ignore_index=True)

  # LAST STEP!!!!! Rearrange the order of the columns
  final = final[['Area', 'DC1117EW_C_SEX', 'DC1117EW_C_AGE', 'DC2101EW_C_ETHPUK11']]

  return final


def spenser_rescale_prep(spenser_2018):

  # Remove PID & gender (data already split into male and female)
  spenser = spenser_2018.drop('DC1117EW_C_SEX', axis=1)

  # Extract MSOAs from SPENSER to subset the ONS data
  regions = pd.Series(spenser_2018.Area.unique())

  # Get the ethnicity distribution from SPENSER
  # The following dataframe contains data grouped by Area, Age, and ethnicity, and the number of individuals
  # i.e. the number of white males aged 0 in the Area E02002330 = 27
  ethtot = spenser.groupby(['Area', 'DC1117EW_C_AGE', 'DC2101EW_C_ETHPUK11']).size()

  # We need proportions so we can apply new counts and keep the same distribution
  ethprop = ethtot.groupby(level=[0, 1]).apply(lambda x: x / x.sum()).reset_index(name='Ethnic_Proportion')

  num_ethgroups = ethprop.groupby(['Area', 'DC1117EW_C_AGE']).size().reset_index(name='# Ethnic Groups')

  # Drop the Area and calculate the most common ethnic group per age. This is for the imputation later
  primary_ethgroup = spenser.drop('Area', axis=1)
  primary_ethgroup = primary_ethgroup.groupby('DC1117EW_C_AGE').agg(lambda x: x.value_counts().index[0]).reset_index()

  return regions, ethtot, ethprop, num_ethgroups, primary_ethgroup


def ons_rescale_prep(regions, ons, oa_lookup):

  # Only need to keep LSOAs and MSOAs
  oa_l2m = oa_lookup[['LSOA11CD', 'MSOA11CD']]

  # Merge lookup onto ONS files to aggregate LSOAs
  ons_oa = pd.merge(left=ons,
                      right=oa_l2m,
                      how='left',
                      left_on='Area Codes',
                      right_on='LSOA11CD')

  # Drop duplicate rows from the merge
  ons_oa = ons_oa.drop_duplicates()

  # Now aggregate the MSOAs and sum
  ons_msoa = ons_oa.groupby('MSOA11CD').agg('sum').reset_index()

  # Subset the data to include only the MSOAs from the SPENSER data
  # female_subset = female[female['Area Codes'].isin(regions)]
  ons_msoa = ons_msoa[ons_msoa['MSOA11CD'].isin(regions)]

  # Replacing column names to include 'age_' prefix (for reshape) and change ages to fit SPENSER dataset
  # SPENSER data age index starts at 1, whilst ONS starts at 0. Replacing ONS index to fit SPENSER
  colnames = ['MSOA11CD']
  for x in range(1, 91):
    colnames.append('age_' + str(x))
  colnames.append('age_91')

  # Now replace
  ons_msoa.columns = colnames

  # Aggregate the ages 85+ to match SPENSER output, then drop unnecessary cols
  ons_msoa['age_86'] = ons_msoa[['age_86', 'age_87', 'age_88', 'age_89', 'age_90', 'age_91']].sum(axis=1)
  ons_msoa = ons_msoa.drop(['age_87', 'age_88', 'age_89', 'age_90', 'age_91'], axis=1)

  # Now need to reshape the ONS data from wide to long
  ons_long = pd.wide_to_long(ons_msoa, stubnames='age_', i='MSOA11CD', j='Age').reset_index()
  # Rename value column after reshape
  ons_long.rename(columns={'age_': 'Count'}, inplace=True)
  # Sort data by MSOA and Age
  ons_long.sort_values(by=['MSOA11CD', 'Age'], axis=0, inplace=True, ignore_index=True)

  return ons_long


def rescale(num_ethgroups, ons, ethprop, prim_ethgroup, ethtot=None):

  # First need to merge the dataframes on MSOA and Age, then keep only rows in ONS data ONLY
  merged = pd.merge(left=num_ethgroups,
                    right=ons,
                    how='right',  # Ensure we keep rows that exist in ONS and not in SPENSER data
                    left_on=['Area', 'DC1117EW_C_AGE'],
                    right_on=['MSOA11CD', 'Age'],
                    indicator=True)  # Check the merge

  # Remove the SPENSER columns to be replaced
  merged = merged.drop(axis=1, columns=['Area', 'DC1117EW_C_AGE'])
  # Reorder the columns
  merged = merged[['MSOA11CD', 'Age', '# Ethnic Groups', 'Count', '_merge']]
  # Rename to fit SPENSER format
  merged = merged.rename(columns={'MSOA11CD': 'Area', 'Age': 'DC1117EW_C_AGE', '# Ethnic Groups': 'ethGroups'})

  # Merge ethnic proportions dataset onto merged
  merg_prop = pd.merge(left=merged,
                       right=ethprop,
                       how='outer',
                       on=['Area', 'DC1117EW_C_AGE'])
  # If this merge has worked correctly, individual rows in merged should have been duplicated to produce
  # 1 row per MSOA, per Age, per ethnic group, with a count attached

  # Now impute missing values
  imputed = impute_missing(merg_prop, prim_ethgroup)

  # Get the new counts by multiplying total (Count) by ethnic proportion and round to nearest whole number
  imputed['newCount'] = imputed['Count'].mul(imputed['Ethnic_Proportion'])
  imputed['newCount'] = imputed['newCount'].round(0)

  # Now we need to expand the dataset of counts into a dataset of individuals, with 1 row per person
  # Duplicate the rows based on the value in Count
  final_ind = imputed.reindex(imputed.index.repeat(imputed['newCount'])).reset_index()

  # Drop unnecessary columns and rename other to fit original format
  final_ind.drop(columns=['index', 'Count', 'Ethnic_Proportion', 'newCount'], inplace=True)
  final_ind.rename(columns={'DC2101EW_C_ETHPUK11_x': 'DC2101EW_C_ETHPUK11'}, inplace=True)

  return final_ind


def impute_missing(merg_prop, prim_ethgroup):

  imputed_ind = pd.merge(left=merg_prop,
                         right=prim_ethgroup,
                         how='left',
                         on='DC1117EW_C_AGE')

  # Replace missing ethnicity values in imputed_ind with replacement from prim_ethgroup
  imputed_ind['DC2101EW_C_ETHPUK11_x'].fillna(value=imputed_ind['DC2101EW_C_ETHPUK11_y'], inplace=True)

  # Drop the original DC2101EW_C_ETHPUK11 as it contains missing values, along with other columns no longer needed
  imputed_ind.drop(columns=['DC2101EW_C_ETHPUK11_y', '_merge', 'ethGroups'], inplace=True)
  # Fill null values in Ethnic_Proportion with 1.0, as they are being filled with the most common ethnic group only
  imputed_ind['Ethnic_Proportion'].fillna(value=1.00000, inplace=True)  # maintain 5 sig figs

  return imputed_ind
>>>>>>> 0c923776
<|MERGE_RESOLUTION|>--- conflicted
+++ resolved
@@ -201,7 +201,6 @@
 
 
 def year_sequence(start_year, end_year):
-<<<<<<< HEAD
     """
     returns a sequence from start_year to end_year inclusive
     year_sequence(2001,2005) = [2001, 2002, 2003, 2004, 2005]
@@ -214,198 +213,184 @@
         return list(range(start_year, end_year + 1))
 
     return list(range(start_year, end_year - 1, -1))
-=======
-  """
-  returns a sequence from start_year to end_year inclusive
-  year_sequence(2001,2005) = [2001, 2002, 2003, 2004, 2005]
-  year_sequence(2005,2001) = [2005, 2004, 2003, 2002, 2001]
-  """
-  if start_year == end_year:
-    return [start_year]
-
-  if start_year < end_year:
-    return list(range(start_year, end_year + 1))
-
-  return list(range(start_year, end_year - 1, -1))
 
 
 def do_rescale(spenser_2018):
 
-  pd_dir = "./persistent_data/"
-
-  # Read in the oa lookup file to combine LSOAs into MSOAs
-  oa_lookup = pd.read_csv(pd_dir + "OA_to_LSOA_to_MSOA_to_LAD_December_2017.csv", header=0)
-  #oa_lookup = pd.read_csv("./persistent_data/OA_to_LSOA_to_MSOA_to_LAD_December_2017.csv", header=0)
-
-  output = []
-  for gender in range(1, 3):
-    # gender: males == 1, females == 2
-
-    # Split spenser data by gender (will add together at the end)
-    spenser_split = spenser_2018.loc[spenser_2018['DC1117EW_C_SEX'] == gender]
-
-    # Get the correct ONS file
-    if gender == 1:
-      ons = pd.read_csv(pd_dir + "males_lsoa_2018.csv")
-    else:
-      ons = pd.read_csv(pd_dir + "females_lsoa_2018.csv")
-
-    # Calculate summary statistics about spenser that are required in rescale
-    regions, ethtot, ethprop, num_ethgroups, prim_ethgroup = spenser_rescale_prep(spenser_split)
-
-    # Reshape ONS data wide to long (and other things)
-    ons_long = ons_rescale_prep(regions, ons, oa_lookup)
-
-    # Do the rescale
-    rescaled_ind = rescale(num_ethgroups, ons_long, ethprop, prim_ethgroup)
-
-    # Reattach gender information
-    rescaled_ind['DC1117EW_C_SEX'] = gender
-
-    output.append(rescaled_ind)
-
-  # Concatenate the resulting dataframes together (male and female)
-  final = pd.concat(output)
-
-  # Now need to sort by Area, Sex, and Age, and reattach a PID
-  final.sort_values(by=['Area', 'DC1117EW_C_SEX', 'DC1117EW_C_AGE', 'DC2101EW_C_ETHPUK11'],
-                    inplace=True,
-                    ignore_index=True)
-
-  # LAST STEP!!!!! Rearrange the order of the columns
-  final = final[['Area', 'DC1117EW_C_SEX', 'DC1117EW_C_AGE', 'DC2101EW_C_ETHPUK11']]
-
-  return final
+    pd_dir = "./persistent_data/"
+
+    # Read in the oa lookup file to combine LSOAs into MSOAs
+    oa_lookup = pd.read_csv(pd_dir + "OA_to_LSOA_to_MSOA_to_LAD_December_2017.csv", header=0)
+    #oa_lookup = pd.read_csv("./persistent_data/OA_to_LSOA_to_MSOA_to_LAD_December_2017.csv", header=0)
+
+    output = []
+    for gender in range(1, 3):
+        # gender: males == 1, females == 2
+
+        # Split spenser data by gender (will add together at the end)
+        spenser_split = spenser_2018.loc[spenser_2018['DC1117EW_C_SEX'] == gender]
+
+        # Get the correct ONS file
+        if gender == 1:
+            ons = pd.read_csv(pd_dir + "males_lsoa_2018.csv")
+        else:
+            ons = pd.read_csv(pd_dir + "females_lsoa_2018.csv")
+
+        # Calculate summary statistics about spenser that are required in rescale
+        regions, ethtot, ethprop, num_ethgroups, prim_ethgroup = spenser_rescale_prep(spenser_split)
+
+        # Reshape ONS data wide to long (and other things)
+        ons_long = ons_rescale_prep(regions, ons, oa_lookup)
+
+        # Do the rescale
+        rescaled_ind = rescale(num_ethgroups, ons_long, ethprop, prim_ethgroup)
+
+        # Reattach gender information
+        rescaled_ind['DC1117EW_C_SEX'] = gender
+
+        output.append(rescaled_ind)
+
+    # Concatenate the resulting dataframes together (male and female)
+    final = pd.concat(output)
+
+    # Now need to sort by Area, Sex, and Age, and reattach a PID
+    final.sort_values(by=['Area', 'DC1117EW_C_SEX', 'DC1117EW_C_AGE', 'DC2101EW_C_ETHPUK11'],
+                        inplace=True,
+                        ignore_index=True)
+
+    # Last Step: Rearrange the order of the columns
+    final = final[['Area', 'DC1117EW_C_SEX', 'DC1117EW_C_AGE', 'DC2101EW_C_ETHPUK11']]
+
+    return final
 
 
 def spenser_rescale_prep(spenser_2018):
 
-  # Remove PID & gender (data already split into male and female)
-  spenser = spenser_2018.drop('DC1117EW_C_SEX', axis=1)
-
-  # Extract MSOAs from SPENSER to subset the ONS data
-  regions = pd.Series(spenser_2018.Area.unique())
-
-  # Get the ethnicity distribution from SPENSER
-  # The following dataframe contains data grouped by Area, Age, and ethnicity, and the number of individuals
-  # i.e. the number of white males aged 0 in the Area E02002330 = 27
-  ethtot = spenser.groupby(['Area', 'DC1117EW_C_AGE', 'DC2101EW_C_ETHPUK11']).size()
-
-  # We need proportions so we can apply new counts and keep the same distribution
-  ethprop = ethtot.groupby(level=[0, 1]).apply(lambda x: x / x.sum()).reset_index(name='Ethnic_Proportion')
-
-  num_ethgroups = ethprop.groupby(['Area', 'DC1117EW_C_AGE']).size().reset_index(name='# Ethnic Groups')
-
-  # Drop the Area and calculate the most common ethnic group per age. This is for the imputation later
-  primary_ethgroup = spenser.drop('Area', axis=1)
-  primary_ethgroup = primary_ethgroup.groupby('DC1117EW_C_AGE').agg(lambda x: x.value_counts().index[0]).reset_index()
-
-  return regions, ethtot, ethprop, num_ethgroups, primary_ethgroup
+    # Remove PID & gender (data already split into male and female)
+    spenser = spenser_2018.drop('DC1117EW_C_SEX', axis=1)
+
+    # Extract MSOAs from SPENSER to subset the ONS data
+    regions = pd.Series(spenser_2018.Area.unique())
+
+    # Get the ethnicity distribution from SPENSER
+    # The following dataframe contains data grouped by Area, Age, and ethnicity, and the number of individuals
+    # i.e. the number of white males aged 0 in the Area E02002330 = 27
+    ethtot = spenser.groupby(['Area', 'DC1117EW_C_AGE', 'DC2101EW_C_ETHPUK11']).size()
+
+    # We need proportions so we can apply new counts and keep the same distribution
+    ethprop = ethtot.groupby(level=[0, 1]).apply(lambda x: x / x.sum()).reset_index(name='Ethnic_Proportion')
+
+    num_ethgroups = ethprop.groupby(['Area', 'DC1117EW_C_AGE']).size().reset_index(name='# Ethnic Groups')
+
+    # Drop the Area and calculate the most common ethnic group per age. This is for the imputation later
+    primary_ethgroup = spenser.drop('Area', axis=1)
+    primary_ethgroup = primary_ethgroup.groupby('DC1117EW_C_AGE').agg(lambda x: x.value_counts().index[0]).reset_index()
+
+    return regions, ethtot, ethprop, num_ethgroups, primary_ethgroup
 
 
 def ons_rescale_prep(regions, ons, oa_lookup):
 
-  # Only need to keep LSOAs and MSOAs
-  oa_l2m = oa_lookup[['LSOA11CD', 'MSOA11CD']]
-
-  # Merge lookup onto ONS files to aggregate LSOAs
-  ons_oa = pd.merge(left=ons,
-                      right=oa_l2m,
-                      how='left',
-                      left_on='Area Codes',
-                      right_on='LSOA11CD')
-
-  # Drop duplicate rows from the merge
-  ons_oa = ons_oa.drop_duplicates()
-
-  # Now aggregate the MSOAs and sum
-  ons_msoa = ons_oa.groupby('MSOA11CD').agg('sum').reset_index()
-
-  # Subset the data to include only the MSOAs from the SPENSER data
-  # female_subset = female[female['Area Codes'].isin(regions)]
-  ons_msoa = ons_msoa[ons_msoa['MSOA11CD'].isin(regions)]
-
-  # Replacing column names to include 'age_' prefix (for reshape) and change ages to fit SPENSER dataset
-  # SPENSER data age index starts at 1, whilst ONS starts at 0. Replacing ONS index to fit SPENSER
-  colnames = ['MSOA11CD']
-  for x in range(1, 91):
-    colnames.append('age_' + str(x))
-  colnames.append('age_91')
-
-  # Now replace
-  ons_msoa.columns = colnames
-
-  # Aggregate the ages 85+ to match SPENSER output, then drop unnecessary cols
-  ons_msoa['age_86'] = ons_msoa[['age_86', 'age_87', 'age_88', 'age_89', 'age_90', 'age_91']].sum(axis=1)
-  ons_msoa = ons_msoa.drop(['age_87', 'age_88', 'age_89', 'age_90', 'age_91'], axis=1)
-
-  # Now need to reshape the ONS data from wide to long
-  ons_long = pd.wide_to_long(ons_msoa, stubnames='age_', i='MSOA11CD', j='Age').reset_index()
-  # Rename value column after reshape
-  ons_long.rename(columns={'age_': 'Count'}, inplace=True)
-  # Sort data by MSOA and Age
-  ons_long.sort_values(by=['MSOA11CD', 'Age'], axis=0, inplace=True, ignore_index=True)
-
-  return ons_long
+    # Only need to keep LSOAs and MSOAs
+    oa_l2m = oa_lookup[['LSOA11CD', 'MSOA11CD']]
+
+    # Merge lookup onto ONS files to aggregate LSOAs
+    ons_oa = pd.merge(left=ons,
+                          right=oa_l2m,
+                          how='left',
+                          left_on='Area Codes',
+                          right_on='LSOA11CD')
+
+    # Drop duplicate rows from the merge
+    ons_oa = ons_oa.drop_duplicates()
+
+    # Now aggregate the MSOAs and sum
+    ons_msoa = ons_oa.groupby('MSOA11CD').agg('sum').reset_index()
+
+    # Subset the data to include only the MSOAs from the SPENSER data
+    # female_subset = female[female['Area Codes'].isin(regions)]
+    ons_msoa = ons_msoa[ons_msoa['MSOA11CD'].isin(regions)]
+
+    # Replacing column names to include 'age_' prefix (for reshape) and change ages to fit SPENSER dataset
+    # SPENSER data age index starts at 1, whilst ONS starts at 0. Replacing ONS index to fit SPENSER
+    colnames = ['MSOA11CD']
+    for x in range(1, 91):
+        colnames.append('age_' + str(x))
+    colnames.append('age_91')
+
+    # Now replace
+    ons_msoa.columns = colnames
+
+    # Aggregate the ages 85+ to match SPENSER output, then drop unnecessary cols
+    ons_msoa['age_86'] = ons_msoa[['age_86', 'age_87', 'age_88', 'age_89', 'age_90', 'age_91']].sum(axis=1)
+    ons_msoa = ons_msoa.drop(['age_87', 'age_88', 'age_89', 'age_90', 'age_91'], axis=1)
+
+    # Now need to reshape the ONS data from wide to long
+    ons_long = pd.wide_to_long(ons_msoa, stubnames='age_', i='MSOA11CD', j='Age').reset_index()
+    # Rename value column after reshape
+    ons_long.rename(columns={'age_': 'Count'}, inplace=True)
+    # Sort data by MSOA and Age
+    ons_long.sort_values(by=['MSOA11CD', 'Age'], axis=0, inplace=True, ignore_index=True)
+
+    return ons_long
 
 
 def rescale(num_ethgroups, ons, ethprop, prim_ethgroup, ethtot=None):
 
-  # First need to merge the dataframes on MSOA and Age, then keep only rows in ONS data ONLY
-  merged = pd.merge(left=num_ethgroups,
-                    right=ons,
-                    how='right',  # Ensure we keep rows that exist in ONS and not in SPENSER data
-                    left_on=['Area', 'DC1117EW_C_AGE'],
-                    right_on=['MSOA11CD', 'Age'],
-                    indicator=True)  # Check the merge
-
-  # Remove the SPENSER columns to be replaced
-  merged = merged.drop(axis=1, columns=['Area', 'DC1117EW_C_AGE'])
-  # Reorder the columns
-  merged = merged[['MSOA11CD', 'Age', '# Ethnic Groups', 'Count', '_merge']]
-  # Rename to fit SPENSER format
-  merged = merged.rename(columns={'MSOA11CD': 'Area', 'Age': 'DC1117EW_C_AGE', '# Ethnic Groups': 'ethGroups'})
-
-  # Merge ethnic proportions dataset onto merged
-  merg_prop = pd.merge(left=merged,
-                       right=ethprop,
-                       how='outer',
-                       on=['Area', 'DC1117EW_C_AGE'])
-  # If this merge has worked correctly, individual rows in merged should have been duplicated to produce
-  # 1 row per MSOA, per Age, per ethnic group, with a count attached
-
-  # Now impute missing values
-  imputed = impute_missing(merg_prop, prim_ethgroup)
-
-  # Get the new counts by multiplying total (Count) by ethnic proportion and round to nearest whole number
-  imputed['newCount'] = imputed['Count'].mul(imputed['Ethnic_Proportion'])
-  imputed['newCount'] = imputed['newCount'].round(0)
-
-  # Now we need to expand the dataset of counts into a dataset of individuals, with 1 row per person
-  # Duplicate the rows based on the value in Count
-  final_ind = imputed.reindex(imputed.index.repeat(imputed['newCount'])).reset_index()
-
-  # Drop unnecessary columns and rename other to fit original format
-  final_ind.drop(columns=['index', 'Count', 'Ethnic_Proportion', 'newCount'], inplace=True)
-  final_ind.rename(columns={'DC2101EW_C_ETHPUK11_x': 'DC2101EW_C_ETHPUK11'}, inplace=True)
-
-  return final_ind
+    # First need to merge the dataframes on MSOA and Age, then keep only rows in ONS data ONLY
+    merged = pd.merge(left=num_ethgroups,
+                        right=ons,
+                        how='right',  # Ensure we keep rows that exist in ONS and not in SPENSER data
+                        left_on=['Area', 'DC1117EW_C_AGE'],
+                        right_on=['MSOA11CD', 'Age'],
+                        indicator=True)  # Check the merge
+
+    # Remove the SPENSER columns to be replaced
+    merged = merged.drop(axis=1, columns=['Area', 'DC1117EW_C_AGE'])
+    # Reorder the columns
+    merged = merged[['MSOA11CD', 'Age', '# Ethnic Groups', 'Count', '_merge']]
+    # Rename to fit SPENSER format
+    merged = merged.rename(columns={'MSOA11CD': 'Area', 'Age': 'DC1117EW_C_AGE', '# Ethnic Groups': 'ethGroups'})
+
+    # Merge ethnic proportions dataset onto merged
+    merg_prop = pd.merge(left=merged,
+                           right=ethprop,
+                           how='outer',
+                           on=['Area', 'DC1117EW_C_AGE'])
+    # If this merge has worked correctly, individual rows in merged should have been duplicated to produce
+    # 1 row per MSOA, per Age, per ethnic group, with a count attached
+
+    # Now impute missing values
+    imputed = impute_missing(merg_prop, prim_ethgroup)
+
+    # Get the new counts by multiplying total (Count) by ethnic proportion and round to nearest whole number
+    imputed['newCount'] = imputed['Count'].mul(imputed['Ethnic_Proportion'])
+    imputed['newCount'] = imputed['newCount'].round(0)
+
+    # Now we need to expand the dataset of counts into a dataset of individuals, with 1 row per person
+    # Duplicate the rows based on the value in Count
+    final_ind = imputed.reindex(imputed.index.repeat(imputed['newCount'])).reset_index()
+
+    # Drop unnecessary columns and rename other to fit original format
+    final_ind.drop(columns=['index', 'Count', 'Ethnic_Proportion', 'newCount'], inplace=True)
+    final_ind.rename(columns={'DC2101EW_C_ETHPUK11_x': 'DC2101EW_C_ETHPUK11'}, inplace=True)
+
+    return final_ind
 
 
 def impute_missing(merg_prop, prim_ethgroup):
 
-  imputed_ind = pd.merge(left=merg_prop,
-                         right=prim_ethgroup,
-                         how='left',
-                         on='DC1117EW_C_AGE')
-
-  # Replace missing ethnicity values in imputed_ind with replacement from prim_ethgroup
-  imputed_ind['DC2101EW_C_ETHPUK11_x'].fillna(value=imputed_ind['DC2101EW_C_ETHPUK11_y'], inplace=True)
-
-  # Drop the original DC2101EW_C_ETHPUK11 as it contains missing values, along with other columns no longer needed
-  imputed_ind.drop(columns=['DC2101EW_C_ETHPUK11_y', '_merge', 'ethGroups'], inplace=True)
-  # Fill null values in Ethnic_Proportion with 1.0, as they are being filled with the most common ethnic group only
-  imputed_ind['Ethnic_Proportion'].fillna(value=1.00000, inplace=True)  # maintain 5 sig figs
-
-  return imputed_ind
->>>>>>> 0c923776
+    imputed_ind = pd.merge(left=merg_prop,
+                             right=prim_ethgroup,
+                             how='left',
+                             on='DC1117EW_C_AGE')
+
+    # Replace missing ethnicity values in imputed_ind with replacement from prim_ethgroup
+    imputed_ind['DC2101EW_C_ETHPUK11_x'].fillna(value=imputed_ind['DC2101EW_C_ETHPUK11_y'], inplace=True)
+
+    # Drop the original DC2101EW_C_ETHPUK11 as it contains missing values, along with other columns no longer needed
+    imputed_ind.drop(columns=['DC2101EW_C_ETHPUK11_y', '_merge', 'ethGroups'], inplace=True)
+    # Fill null values in Ethnic_Proportion with 1.0, as they are being filled with the most common ethnic group only
+    imputed_ind['Ethnic_Proportion'].fillna(value=1.00000, inplace=True)  # maintain 5 sig figs
+
+    return imputed_ind