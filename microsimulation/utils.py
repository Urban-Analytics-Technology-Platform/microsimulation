--- conflicted
+++ resolved
@@ -10,214 +10,211 @@
 
 
 def get_config():
-    parser = argparse.ArgumentParser(description="static sequential (population/household) microsimulation")
-
-    parser.add_argument("-c", "--config", required=True, type=str, metavar="config-file", help="the model configuration file (json). See config/*_example.json")
-    parser.add_argument("regions", type=str, nargs="+", metavar="LAD", help="ONS code for LAD (multiple LADs can be set).")
-
-    args = parser.parse_args()
-
-    with open(args.config) as config_file:
-        params = json.load(config_file)
-    # add the regions
-    params["regions"] = args.regions
-    return params
+  parser = argparse.ArgumentParser(description="static sequential (population/household) microsimulation")
+
+  parser.add_argument("-c", "--config", required=True, type=str, metavar="config-file", help="the model configuration file (json). See config/*_example.json")
+  parser.add_argument("regions", type=str, nargs="+", metavar="LAD", help="ONS code for LAD (multiple LADs can be set).")
+
+  args = parser.parse_args()
+
+  with open(args.config) as config_file:
+      params = json.load(config_file)
+  # add the regions
+  params["regions"] = args.regions
+  return params
 
 
 def relEqual(x, y, tol = 2**-26):
-    """
-    Simple test for relative equality of floating point within tolerance
-    Default tolerance is sqrt double epsilon i.e. about 7.5 significant figures
-    """
-    if y == 0:
-        return x == 0
-    return abs(float(x) / float(y) - 1.) < tol
+  """
+  Simple test for relative equality of floating point within tolerance
+  Default tolerance is sqrt double epsilon i.e. about 7.5 significant figures
+  """
+  if y == 0:
+      return x == 0
+  return abs(float(x) / float(y) - 1.) < tol
 
 
 def create_age_sex_marginal(est, lad):
-    """
-    Generate age-by-sex marginal from estimated (MYE/SNPP) data
-    """
-    # TODO remove gender and age size hard-coding...
-    tmp = est[est.GEOGRAPHY_CODE == lad].drop("GEOGRAPHY_CODE", axis=1)
-    marginal = unlistify(tmp, ["GENDER", "C_AGE"], [2, 86], "OBS_VALUE")
-    return marginal
+  """
+  Generate age-by-sex marginal from estimated (MYE/SNPP) data
+  """
+  # TODO remove gender and age size hard-coding...
+  tmp = est[est.GEOGRAPHY_CODE == lad].drop("GEOGRAPHY_CODE", axis=1)
+  marginal = unlistify(tmp, ["GENDER", "C_AGE"], [2, 86], "OBS_VALUE")
+  return marginal
 
 
 # this is a copy-paste from household_microsynth
 def unlistify(table, columns, sizes, values):
-    """
-    Converts an n-column table of counts into an n-dimensional array of counts
-    """
-    pivot = table.pivot_table(index=columns, values=values)
-    # order must be same as column order above
-    array = np.zeros(sizes, dtype=int)
-    array[tuple(pivot.index.codes)] = pivot.values.flat
-    return array
+  """
+  Converts an n-column table of counts into an n-dimensional array of counts
+  """
+  pivot = table.pivot_table(index=columns, values=values)
+  # order must be same as column order above
+  array = np.zeros(sizes, dtype=int)
+  array[tuple(pivot.index.codes)] = pivot.values.flat
+  return array
 
 
 def listify(array, valuename, colnames):
-    """
-    converts a multidimensional numpy array into a pandas dataframe with colnames[0] referring to dimension 0, etc
-    and valuecolumn containing the array values
-    """
-    multiindex = pd.MultiIndex.from_product([range(i) for i in array.shape])
-    colmapping = {"level_"+str(i): colnames[i] for i in range(len(colnames))}
-
-    return pd.DataFrame({valuename: pd.Series(index=multiindex, data=array.flatten())}).reset_index().rename(colmapping, axis=1)
+  """
+  converts a multidimensional numpy array into a pandas dataframe with colnames[0] referring to dimension 0, etc
+  and valuecolumn containing the array values
+  """
+  multiindex = pd.MultiIndex.from_product([range(i) for i in array.shape])
+  colmapping = {"level_"+str(i): colnames[i] for i in range(len(colnames))}
+
+  return pd.DataFrame({valuename: pd.Series(index=multiindex, data=array.flatten())}).reset_index().rename(colmapping, axis=1)
 
 # this is a copy-paste from household_microsynth
 def remap(indices, mapping):
-    """
-    Converts array of index values back into category values
-    """
-    # values = []
-    # for i in range(0, len(indices)):
-    #   values.append(mapping[indices[i]])
-
-    values = [mapping[indices[i]] for i in range(len(indices))]
-
-    return values
+  """
+  Converts array of index values back into category values
+  """
+  # values = []
+  # for i in range(0, len(indices)):
+  #   values.append(mapping[indices[i]])
+
+  values = [mapping[indices[i]] for i in range(len(indices))]
+
+  return values
 
 
 def check_and_invert(columns, excluded):
-    """
-    Returns the subset of column names that is not in excluded
-    """
-    if isinstance(excluded, str):
-        excluded = [excluded]
-
-    included = columns.tolist()
-    for exclude in excluded:
-        if exclude in included:
-            included.remove(exclude)
-    return included
+  """
+  Returns the subset of column names that is not in excluded
+  """
+  if isinstance(excluded, str):
+      excluded = [excluded]
+
+  included = columns.tolist()
+  for exclude in excluded:
+      if exclude in included:
+          included.remove(exclude)
+  return included
 
 
 # TODO there is a lot of commonality in the 3 functions below
 def cap_value(table, colname, maxval, sumcolname):
-    """
-    Aggregates values in column colname
-    """
-    table_under = table[table[colname] < maxval].copy()
-    table_over = table[table[colname] >= maxval].copy().groupby(check_and_invert(table.columns.values, [colname, sumcolname]))[sumcolname].sum().reset_index()
-    table_over[colname] = maxval
-
-    return table_under.append(table_over, sort=False)
+  """
+  Aggregates values in column colname
+  """
+  table_under = table[table[colname] < maxval].copy()
+  table_over = table[table[colname] >= maxval].copy().groupby(check_and_invert(table.columns.values, [colname, sumcolname]))[sumcolname].sum().reset_index()
+  table_over[colname] = maxval
+
+  return table_under.append(table_over, sort=False)
 
 
 def adjust_mye_age(mye):
-    """
-    Makes mid-year estimate/snpp data conform with census age categories:
-    - subtract 100 from age (so that "1" means under 1)
-    - aggregate 86,87,88,89,90,91 into 86 (meaning 85+)
-    """
-    # keep track of some totals
-    pop = mye.OBS_VALUE.sum()
-    pop_m = mye[mye.GENDER == 1].OBS_VALUE.sum()
-    pop_a = mye[mye.GEOGRAPHY_CODE == "E06000015"].OBS_VALUE.sum()
-
-    # this modifies argument!
-    mye.C_AGE -= 100
-
-    mye_adj = mye[mye.C_AGE < 86].copy()
-    mye_over85 = mye[mye.C_AGE > 85].copy()
-
-    #print(myeOver85.head(12))
-
-    agg86 = mye_over85.pivot_table(index=["GEOGRAPHY_CODE", "GENDER"], values="OBS_VALUE", aggfunc=sum)
-    agg86["C_AGE"] = 86
-    agg86 = agg86.reset_index()
-
-    mye_adj = mye_adj.append(agg86, ignore_index=True, sort=False)
-
-    # ensure the totals in the adjusted table match the originals (within precision)
-    assert relEqual(mye_adj.OBS_VALUE.sum(), pop)
-    assert relEqual(mye_adj[mye_adj.GENDER == 1].OBS_VALUE.sum(), pop_m)
-    assert relEqual(mye_adj[mye_adj.GEOGRAPHY_CODE == "E06000015"].OBS_VALUE.sum(), pop_a)
-
-    return mye_adj
+  """
+  Makes mid-year estimate/snpp data conform with census age categories:
+  - subtract 100 from age (so that "1" means under 1)
+  - aggregate 86,87,88,89,90,91 into 86 (meaning 85+)
+  """
+  # keep track of some totals
+  pop = mye.OBS_VALUE.sum()
+  pop_m = mye[mye.GENDER == 1].OBS_VALUE.sum()
+  pop_a = mye[mye.GEOGRAPHY_CODE == "E06000015"].OBS_VALUE.sum()
+
+  # this modifies argument!
+  mye.C_AGE -= 100
+
+  mye_adj = mye[mye.C_AGE < 86].copy()
+  mye_over85 = mye[mye.C_AGE > 85].copy()
+
+  #print(myeOver85.head(12))
+
+  agg86 = mye_over85.pivot_table(index=["GEOGRAPHY_CODE", "GENDER"], values="OBS_VALUE", aggfunc=sum)
+  agg86["C_AGE"] = 86
+  agg86 = agg86.reset_index()
+
+  mye_adj = mye_adj.append(agg86, ignore_index=True, sort=False)
+
+  # ensure the totals in the adjusted table match the originals (within precision)
+  assert relEqual(mye_adj.OBS_VALUE.sum(), pop)
+  assert relEqual(mye_adj[mye_adj.GENDER == 1].OBS_VALUE.sum(), pop_m)
+  assert relEqual(mye_adj[mye_adj.GEOGRAPHY_CODE == "E06000015"].OBS_VALUE.sum(), pop_a)
+
+  return mye_adj
 
 
 def adjust_pp_age(pp):
-    """
-    Makes (s)npp data conform with census maximum categories:
-    - aggregate 85,86,87,88,89,90 into 85 (meaning >=85)
-    """
-    # keep track of some totals
-    pop = pp.OBS_VALUE.sum()
-    pop_m = pp[pp.GENDER == 1].OBS_VALUE.sum()
-    pop_a = pp[pp.GEOGRAPHY_CODE == "E06000015"].OBS_VALUE.sum()
-
-    #pp.C_AGE += 1
-
-    mye_adj = pp[pp.C_AGE < 85].copy()
-    mye_over85 = pp[pp.C_AGE > 84].copy()
-
-    #print(myeOver85.head(12))
-
-    agg86 = mye_over85.pivot_table(index=["GEOGRAPHY_CODE", "GENDER", "PROJECTED_YEAR_NAME"], values="OBS_VALUE", aggfunc=sum)
-    agg86["C_AGE"] = 85
-    agg86 = agg86.reset_index()
-
-    mye_adj = mye_adj.append(agg86, ignore_index=True, sort=False)
-
-    # ensure the totals in the adjusted table match the originals (within precision)
-    assert relEqual(mye_adj.OBS_VALUE.sum(), pop)
-    assert relEqual(mye_adj[mye_adj.GENDER == 1].OBS_VALUE.sum(), pop_m)
-    assert relEqual(mye_adj[mye_adj.GEOGRAPHY_CODE == "E06000015"].OBS_VALUE.sum(), pop_a)
-
-    return mye_adj
+  """
+  Makes (s)npp data conform with census maximum categories:
+  - aggregate 85,86,87,88,89,90 into 85 (meaning >=85)
+  """
+  # keep track of some totals
+  pop = pp.OBS_VALUE.sum()
+  pop_m = pp[pp.GENDER == 1].OBS_VALUE.sum()
+  pop_a = pp[pp.GEOGRAPHY_CODE == "E06000015"].OBS_VALUE.sum()
+
+  #pp.C_AGE += 1
+
+  mye_adj = pp[pp.C_AGE < 85].copy()
+  mye_over85 = pp[pp.C_AGE > 84].copy()
+
+  #print(myeOver85.head(12))
+
+  agg86 = mye_over85.pivot_table(index=["GEOGRAPHY_CODE", "GENDER", "PROJECTED_YEAR_NAME"], values="OBS_VALUE", aggfunc=sum)
+  agg86["C_AGE"] = 85
+  agg86 = agg86.reset_index()
+
+  mye_adj = mye_adj.append(agg86, ignore_index=True, sort=False)
+
+  # ensure the totals in the adjusted table match the originals (within precision)
+  assert relEqual(mye_adj.OBS_VALUE.sum(), pop)
+  assert relEqual(mye_adj[mye_adj.GENDER == 1].OBS_VALUE.sum(), pop_m)
+  assert relEqual(mye_adj[mye_adj.GEOGRAPHY_CODE == "E06000015"].OBS_VALUE.sum(), pop_a)
+
+  return mye_adj
 
 
 def check_result(msynth):
-    if isinstance(msynth, str):
-        raise ValueError(msynth)
-    elif not msynth["conv"]:
-        print(msynth)
-        raise ValueError("convergence failure")
+  if isinstance(msynth, str):
+      raise ValueError(msynth)
+  elif not msynth["conv"]:
+      print(msynth)
+      raise ValueError("convergence failure")
 
 
 def microsynthesise_seed(dc1117, dc2101, dc6206):
-    """
-    Microsynthesise a seed population from census data
-    """
-    n_geog = len(dc1117.GEOGRAPHY_CODE.unique())
-    n_sex = 2 #len(dc1117.C_SEX.unique())
-    n_age = len(dc1117.C_AGE.unique())
-    cen11sa = unlistify(dc1117, ["GEOGRAPHY_CODE", "C_SEX", "C_AGE"], [n_geog, n_sex, n_age], "OBS_VALUE")
-    n_eth = len(dc2101.C_ETHPUK11.unique())
-    cen11se = unlistify(dc2101, ["GEOGRAPHY_CODE", "C_SEX", "C_ETHPUK11"], [n_geog, n_sex, n_eth], "OBS_VALUE")
-
-    # TODO use microdata (national or perhaps regional) Mistral/persistent_data/seed_ASE_EW.csv
-    # - requires unified age structure
-
-    # microsynthesise these two into a 4D seed (if this has a lot of zeros can have big impact on microsim)
-    print("Synthesising 2011 seed population...", end='')
-    msynth = hl.qis([np.array([0, 1, 2]), np.array([0, 1, 3])], [cen11sa, cen11se])
-    check_result(msynth)
-    print("OK")
-    return msynth["result"]
+  """
+  Microsynthesise a seed population from census data
+  """
+  n_geog = len(dc1117.GEOGRAPHY_CODE.unique())
+  n_sex = 2 #len(dc1117.C_SEX.unique())
+  n_age = len(dc1117.C_AGE.unique())
+  cen11sa = unlistify(dc1117, ["GEOGRAPHY_CODE", "C_SEX", "C_AGE"], [n_geog, n_sex, n_age], "OBS_VALUE")
+  n_eth = len(dc2101.C_ETHPUK11.unique())
+  cen11se = unlistify(dc2101, ["GEOGRAPHY_CODE", "C_SEX", "C_ETHPUK11"], [n_geog, n_sex, n_eth], "OBS_VALUE")
+
+  # TODO use microdata (national or perhaps regional) Mistral/persistent_data/seed_ASE_EW.csv
+  # - requires unified age structure
+
+  # microsynthesise these two into a 4D seed (if this has a lot of zeros can have big impact on microsim)
+  print("Synthesising 2011 seed population...", end='')
+  msynth = hl.qis([np.array([0, 1, 2]), np.array([0, 1, 3])], [cen11sa, cen11se])
+  check_result(msynth)
+  print("OK")
+  return msynth["result"]
 
 
 def year_sequence(start_year, end_year):
-    """
-    returns a sequence from start_year to end_year inclusive
-    year_sequence(2001,2005) = [2001, 2002, 2003, 2004, 2005]
-    year_sequence(2005,2001) = [2005, 2004, 2003, 2002, 2001]
-    """
-    if start_year == end_year:
-        return [start_year]
-
-    if start_year < end_year:
-        return list(range(start_year, end_year + 1))
-
-    return list(range(start_year, end_year - 1, -1))
-
-<<<<<<< HEAD
-
-=======
->>>>>>> 7306f35b
+  """
+  returns a sequence from start_year to end_year inclusive
+  year_sequence(2001,2005) = [2001, 2002, 2003, 2004, 2005]
+  year_sequence(2005,2001) = [2005, 2004, 2003, 2002, 2001]
+  """
+  if start_year == end_year:
+      return [start_year]
+
+  if start_year < end_year:
+      return list(range(start_year, end_year + 1))
+
+  return list(range(start_year, end_year - 1, -1))
+
+
 def rescale_2018(regions):
   """
   This function produces marginals for IPF from the ONS LSOA level counts dataset from 2018.
@@ -232,7 +229,6 @@
   pd_dir = "./persistent_data/"
   oa_lookup = pd.read_csv(pd_dir + "OA_to_LSOA_to_MSOA_to_LAD_December_2017.csv", header=0)
   oa_l2m = oa_lookup[['LSOA11CD', 'MSOA11CD']]  # Only need to keep LSOAs and MSOAs
-<<<<<<< HEAD
 
   # ONS data is split into male and female
   ons_m = pd.read_csv(pd_dir + "males_lsoa_2018.csv")
@@ -262,37 +258,6 @@
   return age_sex, oa_prop
 
 
-=======
-
-  # ONS data is split into male and female
-  ons_m = pd.read_csv(pd_dir + "males_lsoa_2018.csv")
-  ons_f = pd.read_csv(pd_dir + "females_lsoa_2018.csv")
-  ons_list = [ons_m, ons_f]
-
-  age_sex = pd.DataFrame()
-  oa_counts_list = []
-
-  # Work with male and female files separately, then combine the age_sex marginals into a [2,86] dataframe
-  # 1 row per gender (0 - male, 1 - female)
-  for ons in ons_list:
-    oa_count, age_array = get_2018_ONS_age_counts(ons, oa_l2m, regions)
-    # Store
-    age_sex = age_sex.append(age_array.transpose(), ignore_index=True)
-    oa_counts_list.append(oa_count)
-
-  # Now aggregate for all ages 85+
-  age_sex[85] = age_sex[[85, 86, 87, 88, 89, 90]].sum(axis=1)
-  age_sex = age_sex.drop([86, 87, 88, 89, 90], axis=1)
-
-  age_sex = age_sex.to_numpy()
-
-  # Now oa_prop
-  oa_prop = get_2018_ONS_oa_prop(oa_counts_list)
-
-  return age_sex, oa_prop
-
-
->>>>>>> 7306f35b
 def get_2018_ONS_age_counts(ons, oa_l2m, geog_map):
   """
   Function that calculates the counts by age of the population in the target region, for a
@@ -319,7 +284,6 @@
   # Aggregate to get counts by age
   ons_agg = ons_msoa.sum(axis=0)
   ons_agg.drop(labels=['index', 'MSOA11CD'], inplace=True)
-<<<<<<< HEAD
 
   # Make sure dtype is numeric & reset index to fix weird indexing issues after append
   ons_agg = pd.to_numeric(ons_agg).reset_index(drop=True)
@@ -327,15 +291,6 @@
 
   return ons_msoa, ons_df
 
-=======
-
-  # Make sure dtype is numeric & reset index to fix weird indexing issues after append
-  ons_agg = pd.to_numeric(ons_agg).reset_index(drop=True)
-  ons_df = pd.DataFrame(ons_agg)
-
-  return ons_msoa, ons_df
-
->>>>>>> 7306f35b
 
 def get_2018_ONS_oa_prop(oa_counts_list):
   """
